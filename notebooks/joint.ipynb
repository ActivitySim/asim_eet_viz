--- conflicted
+++ resolved
@@ -441,21 +441,15 @@
  ],
  "metadata": {
   "kernelspec": {
-<<<<<<< HEAD
-   "display_name": ".venv",
-=======
+
    "display_name": "asimviz",
->>>>>>> 5d022ec4
    "language": "python",
    "name": "python3"
   },
   "language_info": {
    "name": "python",
-<<<<<<< HEAD
-   "version": "3.13.4"
-=======
+
    "version": "3.12.9"
->>>>>>> 5d022ec4
   }
  },
  "nbformat": 4,
